--- conflicted
+++ resolved
@@ -253,19 +253,13 @@
         pages: &[u64],
     ) -> Result<()> {
         loop {
-<<<<<<< HEAD
-            let guard = Guard::new(version.clone(), &self.page_table, &self.page_files);
-            let txn = guard.begin().await;
-            match txn.dealloc_pages(file_id, pages).await {
-=======
             let guard = Guard::new(
                 version.clone(),
                 self.page_table.clone(),
                 self.page_files.clone(),
             );
-            let txn = guard.begin();
-            match txn.dealloc_pages(file_id, pages) {
->>>>>>> 040f7292
+            let txn = guard.begin().await;
+            match txn.dealloc_pages(file_id, pages).await {
                 Ok(()) => return Ok(()),
                 Err(Error::Again) => continue,
                 Err(err) => return Err(err),
